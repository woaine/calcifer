.env
*.pyc
__pycache__/
<<<<<<< HEAD
train/
test/
val/
*.yaml
*.pt
=======

# Jupyter Notebook checkpoints
.ipynb_checkpoints

# Jupyter runtime
*.pid
*.log
>>>>>>> 99ae0187
<|MERGE_RESOLUTION|>--- conflicted
+++ resolved
@@ -1,13 +1,15 @@
 .env
 *.pyc
 __pycache__/
-<<<<<<< HEAD
+
+# YOLO Dataset Folders
 train/
 test/
 val/
+
+# Config Files
 *.yaml
 *.pt
-=======
 
 # Jupyter Notebook checkpoints
 .ipynb_checkpoints
@@ -15,4 +17,3 @@
 # Jupyter runtime
 *.pid
 *.log
->>>>>>> 99ae0187
