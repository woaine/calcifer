--- conflicted
+++ resolved
@@ -1,13 +1,6 @@
 .env
 *.pyc
 __pycache__/
-<<<<<<< HEAD
-train/
-val/
-test/
-*.yaml
-*.pt
-=======
 
 # YOLO Dataset Folders
 train/
@@ -23,5 +16,4 @@
 
 # Jupyter runtime
 *.pid
-*.log
->>>>>>> c1370ae0
+*.log