{
 "cells": [
  {
   "cell_type": "code",
   "execution_count": 5,
   "metadata": {},
   "outputs": [],
   "source": [
    "import pandas as pd\n",
    "import os\n",
    "import sys\n",
<<<<<<< HEAD
    "from dotenv import load_dotenv\n",
    "\n",
    "# Load environment variables from .env\n",
    "load_dotenv()\n",
    "\n",
    "# Add src/ to sys.path\n",
    "notebook_dir = os.path.dirname(os.path.realpath(\"__file__\"))\n",
    "src_path = os.path.abspath(os.path.join(notebook_dir, \"..\", \"src\"))\n",
    "if src_path not in sys.path:\n",
    "    sys.path.insert(0, src_path)\n",
    "\n",
    "print(\"sys.path:\", sys.path)"
   ]
  },
  {
   "cell_type": "markdown",
   "metadata": {},
   "source": [
    "# Temperature Dataset Cleaning"
=======
    "\n",
    "# Import modules from src/data\n",
    "from data.cleaning import clean_data, save_clean_data_to_csv"
>>>>>>> 99ae0187
   ]
  },
  {
   "cell_type": "code",
<<<<<<< HEAD
   "execution_count": null,
=======
   "execution_count": 6,
>>>>>>> 99ae0187
   "metadata": {},
   "outputs": [],
   "source": [
    "# Import modules from src/data\n",
    "from data import clean_data\n",
    "\n",
    "# Combine external data into one structured format\n",
    "raw_data_paths = [\n",
    "    (\"../data/external/FLIR_groups1and2.csv\", \"flir\"),\n",
    "    (\"../data/external/ICI_groups1and2.csv\", \"ici\")\n",
    "]\n",
    "\n",
    "# Ensure the directory exists\n",
    "os.makedirs(\"../data/interim\", exist_ok=True)\n",
    "\n",
    "combined_data_path = \"../data/interim/cleaned_external_data.csv\"\n",
    "\n",
    "data = pd.concat([clean_data(pd.read_csv(path)) for path, data_group in raw_data_paths], ignore_index=True)"
   ]
  },
  {
   "cell_type": "code",
   "execution_count": 7,
   "metadata": {},
   "outputs": [
    {
     "data": {
      "application/vnd.microsoft.datawrangler.viewer.v0+json": {
       "columns": [
        {
         "name": "index",
         "rawType": "int64",
         "type": "integer"
        },
        {
         "name": "Tg",
         "rawType": "float64",
         "type": "float"
        },
        {
         "name": "Ta",
         "rawType": "float64",
         "type": "float"
        },
        {
         "name": "Tc",
         "rawType": "float64",
         "type": "float"
        }
       ],
       "conversionMethod": "pd.DataFrame",
       "ref": "feff7a41-9dcd-45b7-a1c1-4d3a0d9dbc72",
       "rows": [
        [
         "0",
         "33.4925",
         "24.0",
         "36.59"
        ],
        [
         "1",
         "33.97",
         "24.0",
         "37.19"
        ],
        [
         "2",
         "34.82",
         "24.0",
         "37.34"
        ],
        [
         "3",
         "34.302499999999995",
         "24.0",
         "37.09"
        ],
        [
         "4",
         "34.669999999999995",
         "24.0",
         "37.04"
        ],
        [
         "5",
         "34.285",
         "24.0",
         "36.99"
        ],
        [
         "6",
         "33.677499999999995",
         "24.0",
         "36.59"
        ],
        [
         "7",
         "33.46",
         "25.0",
         "36.49"
        ],
        [
         "8",
         "35.19",
         "25.0",
         "36.59"
        ],
        [
         "9",
         "35.215",
         "26.0",
         "36.89"
        ],
        [
         "10",
         "33.730000000000004",
         "22.8",
         "36.54"
        ],
        [
         "11",
         "33.34",
         "23.0",
         "36.74"
        ],
        [
         "12",
         "34.055",
         "23.0",
         "36.54"
        ],
        [
         "13",
         "34.269999999999996",
         "23.0",
         "37.19"
        ],
        [
         "14",
         "34.8825",
         "23.5",
         "37.79"
        ],
        [
         "15",
         "34.230000000000004",
         "23.7",
         "36.49"
        ],
        [
         "16",
         "33.7725",
         "24.0",
         "37.09"
        ],
        [
         "17",
         "34.31666666666667",
         "22.5",
         "37.19"
        ],
        [
         "18",
         "33.92999999999999",
         "23.2",
         "36.89"
        ],
        [
         "19",
         "34.0925",
         "22.6",
         "36.54"
        ],
        [
         "20",
         "34.39",
         "22.9",
         "37.04"
        ],
        [
         "21",
         "35.2025",
         "23.0",
         "37.04"
        ],
        [
         "22",
         "34.17",
         "23.1",
         "36.14"
        ],
        [
         "23",
         "34.0425",
         "23.1",
         "36.99"
        ],
        [
         "24",
         "34.7975",
         "22.9",
         "37.09"
        ],
        [
         "25",
         "33.05",
         "22.9",
         "36.59"
        ],
        [
         "26",
         "34.66",
         "23.2",
         "36.89"
        ],
        [
         "27",
         "33.935",
         "22.5",
         "36.64"
        ],
        [
         "28",
         "34.4675",
         "23.4",
         "37.14"
        ],
        [
         "29",
         "34.042500000000004",
         "23.2",
         "36.59"
        ],
        [
         "30",
         "34.9975",
         "23.1",
         "37.39"
        ],
        [
         "31",
         "34.1125",
         "22.8",
         "36.49"
        ],
        [
         "32",
         "33.83",
         "22.8",
         "37.19"
        ],
        [
         "33",
         "34.1",
         "23.0",
         "37.39"
        ],
        [
         "34",
         "33.557500000000005",
         "23.2",
         "36.74"
        ],
        [
         "35",
         "33.897499999999994",
         "23.2",
         "37.04"
        ],
        [
         "36",
         "34.53",
         "23.2",
         "36.59"
        ],
        [
         "37",
         "34.7025",
         "23.2",
         "37.29"
        ],
        [
         "38",
         "34.475",
         "23.4",
         "37.29"
        ],
        [
         "39",
         "33.9825",
         "22.9",
         "36.69"
        ],
        [
         "40",
         "34.47",
         "23.1",
         "37.04"
        ],
        [
         "41",
         "34.5725",
         "23.2",
         "36.79"
        ],
        [
         "42",
         "34.7725",
         "23.4",
         "37.04"
        ],
        [
         "43",
         "33.5",
         "23.0",
         "35.99"
        ],
        [
         "44",
         "34.2",
         "23.4",
         "37.09"
        ],
        [
         "45",
         "34.0975",
         "23.4",
         "36.74"
        ],
        [
         "46",
         "34.6125",
         "23.4",
         "36.84"
        ],
        [
         "47",
         "34.2275",
         "23.5",
         "37.09"
        ],
        [
         "48",
         "34.667500000000004",
         "23.1",
         "37.34"
        ],
        [
         "49",
         "34.435",
         "23.2",
         "36.94"
        ]
       ],
       "shape": {
        "columns": 3,
        "rows": 2029
       }
      },
      "text/html": [
       "<div>\n",
       "<style scoped>\n",
       "    .dataframe tbody tr th:only-of-type {\n",
       "        vertical-align: middle;\n",
       "    }\n",
       "\n",
       "    .dataframe tbody tr th {\n",
       "        vertical-align: top;\n",
       "    }\n",
       "\n",
       "    .dataframe thead th {\n",
       "        text-align: right;\n",
       "    }\n",
       "</style>\n",
       "<table border=\"1\" class=\"dataframe\">\n",
       "  <thead>\n",
       "    <tr style=\"text-align: right;\">\n",
       "      <th></th>\n",
       "      <th>Tg</th>\n",
       "      <th>Ta</th>\n",
       "      <th>Tc</th>\n",
       "    </tr>\n",
       "  </thead>\n",
       "  <tbody>\n",
       "    <tr>\n",
       "      <th>0</th>\n",
       "      <td>33.492500</td>\n",
       "      <td>24.0</td>\n",
       "      <td>36.59</td>\n",
       "    </tr>\n",
       "    <tr>\n",
       "      <th>1</th>\n",
       "      <td>33.970000</td>\n",
       "      <td>24.0</td>\n",
       "      <td>37.19</td>\n",
       "    </tr>\n",
       "    <tr>\n",
       "      <th>2</th>\n",
       "      <td>34.820000</td>\n",
       "      <td>24.0</td>\n",
       "      <td>37.34</td>\n",
       "    </tr>\n",
       "    <tr>\n",
       "      <th>3</th>\n",
       "      <td>34.302500</td>\n",
       "      <td>24.0</td>\n",
       "      <td>37.09</td>\n",
       "    </tr>\n",
       "    <tr>\n",
       "      <th>4</th>\n",
       "      <td>34.670000</td>\n",
       "      <td>24.0</td>\n",
       "      <td>37.04</td>\n",
       "    </tr>\n",
       "    <tr>\n",
       "      <th>...</th>\n",
       "      <td>...</td>\n",
       "      <td>...</td>\n",
       "      <td>...</td>\n",
       "    </tr>\n",
       "    <tr>\n",
       "      <th>2024</th>\n",
       "      <td>34.946667</td>\n",
       "      <td>25.7</td>\n",
       "      <td>36.99</td>\n",
       "    </tr>\n",
       "    <tr>\n",
       "      <th>2025</th>\n",
       "      <td>34.947500</td>\n",
       "      <td>25.7</td>\n",
       "      <td>37.19</td>\n",
       "    </tr>\n",
       "    <tr>\n",
       "      <th>2026</th>\n",
       "      <td>35.646667</td>\n",
       "      <td>28.0</td>\n",
       "      <td>37.59</td>\n",
       "    </tr>\n",
       "    <tr>\n",
       "      <th>2027</th>\n",
       "      <td>34.660000</td>\n",
       "      <td>25.0</td>\n",
       "      <td>37.29</td>\n",
       "    </tr>\n",
       "    <tr>\n",
       "      <th>2028</th>\n",
       "      <td>34.090000</td>\n",
       "      <td>23.8</td>\n",
       "      <td>37.19</td>\n",
       "    </tr>\n",
       "  </tbody>\n",
       "</table>\n",
       "<p>2029 rows × 3 columns</p>\n",
       "</div>"
      ],
      "text/plain": [
       "0            Tg    Ta     Tc\n",
       "0     33.492500  24.0  36.59\n",
       "1     33.970000  24.0  37.19\n",
       "2     34.820000  24.0  37.34\n",
       "3     34.302500  24.0  37.09\n",
       "4     34.670000  24.0  37.04\n",
       "...         ...   ...    ...\n",
       "2024  34.946667  25.7  36.99\n",
       "2025  34.947500  25.7  37.19\n",
       "2026  35.646667  28.0  37.59\n",
       "2027  34.660000  25.0  37.29\n",
       "2028  34.090000  23.8  37.19\n",
       "\n",
       "[2029 rows x 3 columns]"
      ]
     },
     "execution_count": 7,
     "metadata": {},
     "output_type": "execute_result"
    }
   ],
   "source": [
    "# Display the cleaned data\n",
    "data"
   ]
  },
  {
   "cell_type": "code",
<<<<<<< HEAD
   "execution_count": null,
=======
   "execution_count": 8,
>>>>>>> 99ae0187
   "metadata": {},
   "outputs": [],
   "source": [
    "# Import modules from src/data\n",
    "from data import save_clean_data_to_csv\n",
    "\n",
    "# Save cleaned data\n",
    "save_clean_data_to_csv(data, combined_data_path)"
   ]
  },
  {
   "cell_type": "markdown",
   "metadata": {},
   "source": [
    "# Facial Dataset Cleaning"
   ]
  },
  {
   "cell_type": "code",
   "execution_count": null,
   "metadata": {},
   "outputs": [],
   "source": [
    "from data import XMLtoTXT\n",
    "\n",
    "XMLtoTXT()"
   ]
  }
 ],
 "metadata": {
  "colab": {
   "provenance": []
  },
  "kernelspec": {
   "display_name": "Python 3",
   "language": "python",
   "name": "python3"
  },
  "language_info": {
   "codemirror_mode": {
    "name": "ipython",
    "version": 3
   },
   "file_extension": ".py",
   "mimetype": "text/x-python",
   "name": "python",
   "nbconvert_exporter": "python",
   "pygments_lexer": "ipython3",
   "version": "3.13.3"
  }
 },
 "nbformat": 4,
 "nbformat_minor": 0
}<|MERGE_RESOLUTION|>--- conflicted
+++ resolved
@@ -9,7 +9,6 @@
     "import pandas as pd\n",
     "import os\n",
     "import sys\n",
-<<<<<<< HEAD
     "from dotenv import load_dotenv\n",
     "\n",
     "# Load environment variables from .env\n",
@@ -29,20 +28,11 @@
    "metadata": {},
    "source": [
     "# Temperature Dataset Cleaning"
-=======
-    "\n",
-    "# Import modules from src/data\n",
-    "from data.cleaning import clean_data, save_clean_data_to_csv"
->>>>>>> 99ae0187
    ]
   },
   {
    "cell_type": "code",
-<<<<<<< HEAD
    "execution_count": null,
-=======
-   "execution_count": 6,
->>>>>>> 99ae0187
    "metadata": {},
    "outputs": [],
    "source": [
@@ -527,11 +517,7 @@
   },
   {
    "cell_type": "code",
-<<<<<<< HEAD
    "execution_count": null,
-=======
-   "execution_count": 8,
->>>>>>> 99ae0187
    "metadata": {},
    "outputs": [],
    "source": [
